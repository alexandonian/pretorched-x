--- conflicted
+++ resolved
@@ -53,8 +53,5 @@
 from .senet import se_resnext50_32x4d
 from .senet import se_resnext101_32x4d
 
-<<<<<<< HEAD
 from .pnasnet import pnasnet5large
-=======
-from .polynet import polynet
->>>>>>> 2fe1bd68
+from .polynet import polynet