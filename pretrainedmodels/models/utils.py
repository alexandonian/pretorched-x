--- conflicted
+++ resolved
@@ -9,11 +9,8 @@
 from .dpn import pretrained_settings as dpn_settings
 from .xception import pretrained_settings as xception_settings
 from .senet import pretrained_settings as senet_settings
-<<<<<<< HEAD
+from .cafferesnet import pretrained_settings as cafferesnet_settings
 from .pnasnet import pretrained_settings as pnasnet_settings
-=======
-from .cafferesnet import pretrained_settings as cafferesnet_settings
->>>>>>> 6cc8eb6f
 
 all_settings = [
     fbresnet_settings,
@@ -27,11 +24,8 @@
     dpn_settings,
     xception_settings,
     senet_settings,
-<<<<<<< HEAD
+    cafferesnet_settings,
     pnasnet_settings
-=======
-    cafferesnet_settings
->>>>>>> 6cc8eb6f
 ]
 
 model_names = []
