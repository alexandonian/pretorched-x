--- conflicted
+++ resolved
@@ -10,11 +10,8 @@
 from .xception import pretrained_settings as xception_settings
 from .senet import pretrained_settings as senet_settings
 from .cafferesnet import pretrained_settings as cafferesnet_settings
-<<<<<<< HEAD
 from .pnasnet import pretrained_settings as pnasnet_settings
-=======
 from .polynet import pretrained_settings as polynet_settings
->>>>>>> 2fe1bd68
 
 all_settings = [
     fbresnet_settings,
@@ -29,11 +26,8 @@
     xception_settings,
     senet_settings,
     cafferesnet_settings,
-<<<<<<< HEAD
-    pnasnet_settings
-=======
+    pnasnet_settings,
     polynet_settings
->>>>>>> 2fe1bd68
 ]
 
 model_names = []
