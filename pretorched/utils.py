<<<<<<< HEAD
import sys
import atexit
import signal
from multiprocessing import Process, Queue, cpu_count
=======
from collections import defaultdict
from importlib import import_module
>>>>>>> 265247c1
import os
import re
import shutil
import hashlib
from typing import Any, AnyStr, Callable, Collection

import numpy as np
from operator import itemgetter
from sklearn.metrics import confusion_matrix

import torch


class cache(object):
    """Computes attribute value and caches it in the instance.

    This decorator allows you to create a property which can be computed once and
    accessed many times. Sort of like memoization.

    """

    def __init__(self, method, name=None):
        self.method = method
        self.name = name or method.__name__
        self.__doc__ = method.__doc__

    def __get__(self, obj, cls):
        if obj is None:
            return self
        value = self.method(obj)
        setattr(obj, self.name, value)
        return value


def lazy_property(fn):
    """Decorator that makes a property lazy-evaluated."""
    attr_name = '_' + fn.__name__

    @property
    def _lazy_property(self):
        if not hasattr(self, attr_name):
            setattr(self, attr_name, fn(self))
        return getattr(self, attr_name)
    return _lazy_property


class HTML(object):
    """Utility functions for generating html."""

    @staticmethod
    def head():
        return """
            <!DOCTYPE html>
            <html>
            <head>
              <meta name="viewport" content="width=device-width, initial-scale=1">
              <link rel="stylesheet" href="https://maxcdn.bootstrapcdn.com/bootstrap/3.3.7/css/bootstrap.min.css">
              <script src="https://ajax.googleapis.com/ajax/libs/jquery/3.2.1/jquery.min.js"></script>
              <script src="https://maxcdn.bootstrapcdn.com/bootstrap/3.3.7/js/bootstrap.min.js"></script>
            </head>
            """

    @staticmethod
    def element(elem, inner='', id_='', cls_='', attr=''):
        if id_ != '':
            id_ = ' id="{}"'.format(id_)
        if cls_ is not '':
            cls_ = ' class="{}"'.format(cls_)
        if attr is not '':
            attr = ' {}'.format(attr)
        return ('<{}{}{}{}>{}</{}>'
                .format(elem, id_, cls_, attr, inner, elem))

    @staticmethod
    def div(inner='', id_='', cls_='', attr=''):
        return HTML.element('div', inner, id_, cls_, attr)

    @staticmethod
    def container(content):
        return HTML.div(content, cls_='container')

    @staticmethod
    def ul(li_list, ul_class='', li_class='', li_attr=''):
        inner = '\n\t'.join(
            [HTML.element('li', li, cls_=li_class, attr=li_attr) for li in li_list])
        return HTML.element('ul', '\n\t' + inner + '\n', cls_=ul_class)

    @staticmethod
    def ol(li_list, ol_class='', li_class='', li_attr=''):
        inner = '\n\t'.join(
            [HTML.element('li', li, cls_=li_class, attr=li_attr) for li in li_list])
        return HTML.element('ol', '\n\t' + inner + '\n', cls_=ol_class)

    @staticmethod
    def img(src='', style=''):
        return HTML.element('img', attr='src="{}"; style="{}";'.format(src, style))

    @staticmethod
    def video(src='', preload='auto', onmouseover='this.play();',
              onmouseout='this.pause();', style=''):
        return HTML.element('video', attr='src="{}" onmouseover="{}" onmouseout="{}" style="{}"'
                            .format(src, onmouseover, onmouseout, style))

    @staticmethod
    def a(inner='', href='', data_toggle=''):
        return HTML.element('a', inner=inner, attr='href="{}" data-toggle="{}"'.format(href, data_toggle))

    @staticmethod
    def p(inner=''):
        return HTML.element('p', inner=inner)

    @staticmethod
    def panel(label, category, li):
        return HTML.div(cls_='panel panel-default', inner='\n'.join([
            HTML.div(cls_='panel-heading',
                     inner=HTML.element('h4', cls_="panel-title",
                                        inner=HTML.a(data_toggle='collapse', href='#{}'.format(label),
                                                     inner='{} (n={})'.format(category, len(li))))),
            HTML.div(id_='{}'.format(label), cls_='panel-collapse collapse',
                     inner=HTML.ul(HTML.li, ul_class='list-group', li_class='list-group-item', li_attr="style=\"overflow: auto;\""))]))

    @staticmethod
    def panel_group(html):
        return HTML.div(cls_='panel-group', inner='\n'.join([
            HTML.panel(label, ground_truth, predictions)
            for (label, ground_truth), predictions in html.items()]))

    @staticmethod
    def format_div(header, im_name, gif_name):
        html = """
            <h4>{}</h4>
            <img style="float: left;" src="{}"/>
            <img style="float: left;" src="{}"/>
        """
        return html.format(header, im_name, gif_name)


def get_grad_hook(name):
    def hook(m, grad_in, grad_out):
        print((name, grad_out[0].data.abs().mean(), grad_in[0].data.abs().mean()))
        print((grad_out[0].size()))
        print((grad_in[0].size()))

        print((grad_out[0]))
        print((grad_in[0]))

    return hook


def softmax(scores):
    es = np.exp(scores - scores.max(axis=-1)[..., None])
    return es / es.sum(axis=-1)[..., None]


def log_add(log_a, log_b):
    return log_a + np.log(1 + np.exp(log_b - log_a))


def class_accuracy(prediction, label):
    cf = confusion_matrix(prediction, label)
    cls_cnt = cf.sum(axis=1)
    cls_hit = np.diag(cf)
    cls_acc = cls_hit / cls_cnt.astype(float)
    mean_cls_acc = cls_acc.mean()
    return cls_acc, mean_cls_acc


def chunks(l, n):
    """Yield successive n-sized chunks from l."""
    for i in range(0, len(l), n):
        yield l[i:i + n]


def sort(arr):
    """Return indices and sorted array."""
    return zip(*sorted(enumerate(arr), key=itemgetter(1)))


def format_checkpoint(ckpt_file):
    pth_file = ckpt_file.replace('.tar', '')
    pth_file += '.pth' if not pth_file.endswith('.pth') else ''
    checkpoint = torch.load(ckpt_file, map_location=lambda storage, loc: storage)
    print(checkpoint.keys())
    state_dict = {k.replace('module.', ''): v for k, v in checkpoint['state_dict'].items()}
    torch.save(state_dict, pth_file)
    hashval = hashsha256(pth_file)[:8]
    name, ext = os.path.splitext(pth_file)
    hashed_pth_file = name + f'-{hashval}' + ext
    print(f'Copying {pth_file} to {hashed_pth_file}')
    shutil.copyfile(pth_file, hashed_pth_file)


def hashsha256(filename):
    hashfunc = hashlib.sha256()
    with open(filename, "rb") as f:
        # Read and update hash string value in blocks of 4K
        for byte_block in iter(lambda: f.read(4096), b""):
            hashfunc.update(byte_block)
    return hashfunc.hexdigest()


def format_tar(tar_file, ext='.tar.gz'):
    hashval = hashsha256(tar_file)[:8]
    fname = tar_file.replace(ext, f'-{hashval}' + ext)
    os.rename(tar_file, fname)


def format_hash(pth_file, ext='.pth'):
    hashval = hashsha256(pth_file)[:8]
    if torch.hub.HASH_REGEX.search(pth_file):
        fname = re.sub(torch.hub.HASH_REGEX, f'-{hashval}.', pth_file)
    else:
        fname = pth_file.replace(ext, f'-{hashval}' + ext)
    print(f'Copying {pth_file} to {fname}')
    shutil.copyfile(pth_file, fname)


def func_args(func) -> Collection[str]:
    """Return the arguments of `func`."""
    try:
        code = func.__code__
    except AttributeError:
        code = func.__init__.__code__
    return code.co_varnames[:code.co_argcount]


def class_args(cls) -> Collection[str]:
    """Return the arguments of the class init method."""


def has_arg(func, arg) -> bool:
    "Check if `func` accepts `arg`."
    return arg in func_args(func)


def split_kwargs_by_func(func, kwargs):
    "Split `kwargs` between those expected by `func` and the others."
    args = func_args(func)
    func_kwargs = {a: kwargs.pop(a) for a in args if a in kwargs}
    return func_kwargs, kwargs


<<<<<<< HEAD
'''
WorkerPool and WorkerBase for handling the common problems in managing
a multiprocess pool of workers that aren't done by multiprocessing.Pool,
including setup with per-process state, debugging by putting the worker
on the main thread, and correct handling of unexpected errors, and ctrl-C.

To use it,
1. Put the per-process setup and the per-task work in the
   setup() and work() methods of your own WorkerBase subclass.
2. To prepare the process pool, instantiate a WorkerPool, passing your
   subclass type as the first (worker) argument, as well as any setup keyword
   arguments.  The WorkerPool will instantiate one of your workers in each
   worker process (passing in the setup arguments in those processes).
   If debugging, the pool can have process_count=0 to force all the work
   to be done immediately on the main thread; otherwise all the work
   will be passed to other processes.
3. Whenever there is a new piece of work to distribute, call pool.add(*args).
   The arguments will be queued and passed as worker.work(*args) to the
   next available worker.
4. When all the work has been distributed, call pool.join() to wait for all
   the work to complete and to finish and terminate all the worker processes.
   When pool.join() returns, all the work will have been done.

No arrangement is made to collect the results of the work: for example,
the return value of work() is ignored.  If you need to collect the
results, use your own mechanism (filesystem, shared memory object, queue)
which can be distributed using setup arguments.

Inspired by:
    https://github.com/CSAILVision/gandissect
'''


class WorkerBase(Process):
    '''
    Subclass this class and override its work() method (and optionally,
    setup() as well) to define the units of work to be done in a process
    worker in a worker pool.
    '''

    def __init__(self, i, process_count, queue, initargs):
        if process_count > 0:
            # Make sure we ignore ctrl-C if we are not on main process.
            signal.signal(signal.SIGINT, signal.SIG_IGN)
        self.process_id = i
        self.process_count = process_count
        self.queue = queue
        super(WorkerBase, self).__init__()
        self.setup(**initargs)

    def run(self):
        # Do the work until None is dequeued
        while True:
            try:
                work_batch = self.queue.get()
            except (KeyboardInterrupt, SystemExit):
                print('Exiting...')
                break
            if work_batch is None:
                self.queue.put(None)  # for another worker
                return
            self.work(*work_batch)

    def setup(self, **initargs):
        '''
        Override this method for any per-process initialization.
        Keywoard args are passed from WorkerPool constructor.
        '''
        pass

    def work(self, *args):
        '''
        Override this method for one-time initialization.
        Args are passed from WorkerPool.add() arguments.
        '''
        raise NotImplementedError('worker subclass needed')


class WorkerPool(object):
    """
    Instantiate this object (passing a WorkerBase subclass type
    as its first argument) to create a worker pool.  Then call
    pool.add(*args) to queue args to distribute to worker.work(*args),
    and call pool.join() to wait for all the workers to complete.
    """

    def __init__(self, worker=WorkerBase, process_count=None, **initargs):
        global active_pools
        if process_count is None:
            process_count = cpu_count()
        if process_count == 0:
            # zero process_count uses only main process, for debugging.
            self.queue = None
            self.processes = None
            self.worker = worker(None, 0, None, initargs)
            return
        # Ctrl-C strategy: worker processes should ignore ctrl-C.  Set
        # this up to be inherited by child processes before forking.
        original_sigint_handler = signal.signal(signal.SIGINT, signal.SIG_IGN)
        active_pools[id(self)] = self
        self.queue = Queue(maxsize=(process_count * 3))
        self.processes = None   # Initialize before trying to construct workers
        self.processes = [worker(i, process_count, self.queue, initargs)
                          for i in range(process_count)]
        for p in self.processes:
            p.start()
        # The main process should handle ctrl-C.  Restore this now.
        signal.signal(signal.SIGINT, original_sigint_handler)

    def add(self, *work_batch):
        if self.queue is None:
            if hasattr(self, 'worker'):
                self.worker.work(*work_batch)
            else:
                print('WorkerPool shutting down.', file=sys.stderr)
        else:
            try:
                # The queue can block if the work is so slow it gets full.
                self.queue.put(work_batch)
            except (KeyboardInterrupt, SystemExit):
                # Handle ctrl-C if done while waiting for the queue.
                self.early_terminate()

    def join(self):
        # End the queue, and wait for all worker processes to complete nicely.
        if self.queue is not None:
            self.queue.put(None)
            for p in self.processes:
                p.join()
            self.queue = None
        # Remove myself from the set of pools that need cleanup on shutdown.
        try:
            del active_pools[id(self)]
        except BaseException:
            pass

    def early_terminate(self):
        # When shutting down unexpectedly, first end the queue.
        if self.queue is not None:
            try:
                self.queue.put_nowait(None)  # Nonblocking put throws if full.
                self.queue = None
            except BaseException:
                pass
        # But then don't wait: just forcibly terminate workers.
        if self.processes is not None:
            for p in self.processes:
                p.terminate()
            self.processes = None
        try:
            del active_pools[id(self)]
        except BaseException:
            pass

    def __del__(self):
        if self.queue is not None:
            print('ERROR: workerpool.join() not called!', file=sys.stderr)
            self.join()


# Error and ctrl-C handling: kill worker processes if the main process ends.
active_pools = {}


def early_terminate_pools():
    for _, pool in list(active_pools.items()):
        pool.early_terminate()


atexit.register(early_terminate_pools)
=======
def autoimport_eval(term):
    """
    Used to evaluate an arbitrary command-line constructor specifying
    a class, with automatic import of global module names.
    """

    class DictNamespace(object):
        def __init__(self, d):
            self.__d__ = d

        def __getattr__(self, key):
            return self.__d__[key]

    class AutoImportDict(defaultdict):
        def __init__(self, wrapped=None, parent=None):
            super().__init__()
            self.wrapped = wrapped
            self.parent = parent

        def __missing__(self, key):
            if self.wrapped is not None:
                if key in self.wrapped:
                    return self.wrapped[key]
            if self.parent is not None:
                key = self.parent + '.' + key
            if key in __builtins__:
                return __builtins__[key]
            mdl = import_module(key)
            # Return an AutoImportDict for any namespace packages
            if hasattr(mdl, '__path__'):  # and not hasattr(mdl, '__file__'):
                return DictNamespace(
                    AutoImportDict(wrapped=mdl.__dict__, parent=key))
            return mdl

    return eval(term, {}, AutoImportDict())
>>>>>>> 265247c1
<|MERGE_RESOLUTION|>--- conflicted
+++ resolved
@@ -1,23 +1,19 @@
-<<<<<<< HEAD
-import sys
 import atexit
-import signal
-from multiprocessing import Process, Queue, cpu_count
-=======
-from collections import defaultdict
-from importlib import import_module
->>>>>>> 265247c1
+import hashlib
 import os
 import re
 import shutil
-import hashlib
+import signal
+import sys
+from collections import defaultdict
+from importlib import import_module
+from multiprocessing import Process, Queue, cpu_count
+from operator import itemgetter
 from typing import Any, AnyStr, Callable, Collection
 
 import numpy as np
-from operator import itemgetter
+import torch
 from sklearn.metrics import confusion_matrix
-
-import torch
 
 
 class cache(object):
@@ -249,7 +245,43 @@
     return func_kwargs, kwargs
 
 
-<<<<<<< HEAD
+def autoimport_eval(term):
+    """
+    Used to evaluate an arbitrary command-line constructor specifying
+    a class, with automatic import of global module names.
+    """
+
+    class DictNamespace(object):
+        def __init__(self, d):
+            self.__d__ = d
+
+        def __getattr__(self, key):
+            return self.__d__[key]
+
+    class AutoImportDict(defaultdict):
+        def __init__(self, wrapped=None, parent=None):
+            super().__init__()
+            self.wrapped = wrapped
+            self.parent = parent
+
+        def __missing__(self, key):
+            if self.wrapped is not None:
+                if key in self.wrapped:
+                    return self.wrapped[key]
+            if self.parent is not None:
+                key = self.parent + '.' + key
+            if key in __builtins__:
+                return __builtins__[key]
+            mdl = import_module(key)
+            # Return an AutoImportDict for any namespace packages
+            if hasattr(mdl, '__path__'):  # and not hasattr(mdl, '__file__'):
+                return DictNamespace(
+                    AutoImportDict(wrapped=mdl.__dict__, parent=key))
+            return mdl
+
+    return eval(term, {}, AutoImportDict())
+
+
 '''
 WorkerPool and WorkerBase for handling the common problems in managing
 a multiprocess pool of workers that aren't done by multiprocessing.Pool,
@@ -419,41 +451,4 @@
         pool.early_terminate()
 
 
-atexit.register(early_terminate_pools)
-=======
-def autoimport_eval(term):
-    """
-    Used to evaluate an arbitrary command-line constructor specifying
-    a class, with automatic import of global module names.
-    """
-
-    class DictNamespace(object):
-        def __init__(self, d):
-            self.__d__ = d
-
-        def __getattr__(self, key):
-            return self.__d__[key]
-
-    class AutoImportDict(defaultdict):
-        def __init__(self, wrapped=None, parent=None):
-            super().__init__()
-            self.wrapped = wrapped
-            self.parent = parent
-
-        def __missing__(self, key):
-            if self.wrapped is not None:
-                if key in self.wrapped:
-                    return self.wrapped[key]
-            if self.parent is not None:
-                key = self.parent + '.' + key
-            if key in __builtins__:
-                return __builtins__[key]
-            mdl = import_module(key)
-            # Return an AutoImportDict for any namespace packages
-            if hasattr(mdl, '__path__'):  # and not hasattr(mdl, '__file__'):
-                return DictNamespace(
-                    AutoImportDict(wrapped=mdl.__dict__, parent=key))
-            return mdl
-
-    return eval(term, {}, AutoImportDict())
->>>>>>> 265247c1
+atexit.register(early_terminate_pools)