import functools
import random
import sys
import skimage
import ffmpeg
from PIL import Image
import math
import itertools
import os
import subprocess
# from multiprocessing.pool import ThreadPool as Pool
from multiprocessing.pool import Pool as Pool
from typing import List, Union

import numpy as np
import torch
import PIL
import torchvision

try:
    from moviepy.editor import ImageSequenceClip
    from moviepy.video.io.html_tools import ipython_available

    moviepy_available = True
except ImportError:
    moviepy_available = False


def _slice_to_list(slice_: slice) -> List[int]:
    step = 1 if slice_.step is None else slice_.step
    return list(range(slice_.start, slice_.stop, step))


def _is_int(maybe_int):
    try:
        return int(maybe_int) == maybe_int
    except TypeError:
        pass
    return False


def frame_idx_to_list(frames_idx: Union[slice, List[slice], List[int]]) -> List[int]:
    """Convert a frame_idx object to a list of indices. Useful for testing.

    Args:
        frames_idx: Frame indices represented as a slice, list of slices, or list of
            ints.

    Returns:
        frame idx as a list of ints.

    """
    if isinstance(frames_idx, list):
        if isinstance(frames_idx[0], slice):
            return list(
                itertools.chain.from_iterable([_slice_to_list(s) for s in frames_idx])
            )
        if _is_int(frames_idx[0]):
            return frames_idx
    if isinstance(frames_idx, slice):
        return _slice_to_list(frames_idx)
    raise ValueError(
        "Can't handle {} objects, must be slice, List[slice], or List[int]".format(
            type(frames_idx)
        )
    )


def compute_sample_length(clip_length, step_size):
    """Compute the number of frames to be sampled for a clip.

     Clip is of length ``clip_length`` with frame step size of ``step_size``
     to be generated.

    Args:
        clip_length: Number of frames to sample
        step_size: Number of frames to skip in between adjacent frames in the output

    Returns:
        Number of frames to sample to read a clip of length ``clip_length`` while
        skipping ``step_size - 1`` frames.

    """
    return 1 + step_size * (clip_length - 1)


def show_video(frames: Union[torch.Tensor, np.ndarray], fps=30):
    r"""Show video.

    Args:
        frames: Either a :class:`torch.Tensor` or :class:`numpy.ndarray` of shape
            :math:`T \times C \times H \times W` or a list of :class:`PIL.Image.Image`s
        fps (optional): Frame rate of video

    Returns:

    """
    if not moviepy_available:
        raise ModuleNotFoundError("moviepy not found, please install moviepy")
    # Input format: (C, T, H, W)
    # Desired shape: (T, H, W, C)
    if isinstance(frames, torch.Tensor):
        frames = torch.clamp((frames * 255), 0, 255).to(torch.uint8)
        frames_list = list(frames.permute(1, 2, 3, 0).cpu().numpy())
    elif isinstance(frames, np.ndarray):
        frames_list = list(np.roll(frames, -1))
    elif isinstance(frames, list):
        if not isinstance(frames[0], Image.Image):
            raise ValueError("Expected a list of PIL Images when passed a sequence")
        frames_list = list(map(np.array, frames))
    else:
        raise TypeError(
            "Unknown type: {}, expected np.ndarray, torch.Tensor, "
            "or sequence of PIL.Image.Image".format(type(frames).__name__)
        )

    video = ImageSequenceClip(frames_list, fps=fps)
    if ipython_available:
        return video.ipython_display()
    else:
        return video.show()


def extract_frames(video, video_root='', frame_root='', tmpl='{:06d}.jpg', fps=25):
    name, _ = os.path.splitext(os.path.basename(video))
    in_filename = os.path.join(video_root, video)
    out_filename = os.path.join(frame_root, name, tmpl)
    os.makedirs(os.path.dirname(out_filename), exist_ok=True)
    (
        ffmpeg
        .input(in_filename)
        .filter('fps', fps=fps, round='up')
        .output(out_filename)
        .global_args('-loglevel', 'error')
        .run()
    )


def _extract_frames(video, video_root='', frame_root='', tmpl='%06d.jpg'):
    """Extract frames from video using call to ffmpeg."""
    print(f'extracting frames from {video}')
    return subprocess.run([
        'ffmpeg', '-i',
        os.path.join(video_root, video),
        '-vf', 'scale=320:-1,fps=25',
        os.path.join(frame_root, video.rstrip('.mp4'), tmpl),
    ])


def _make_collage(frame_dir, collage_root='', file_tmpl='{:06d}.jpg'):
    """Loads extracted frames from dir and assembles them into a collage."""
    files = os.listdir(frame_dir)
    transform = torchvision.transforms.ToTensor()
    try:
        frames = torch.stack([
            transform(PIL.Image.open(os.path.join(frame_dir, f)).convert('RGB'))
            for f in files])
    except RuntimeError as e:
        print(e, f'had trouble loading frames for video: {frame_dir}')
        return
    name = '/'.join(frame_dir.split('/')[-2:])
    print(f'creating collage: {name}')
    collage_filename = os.path.join(collage_root, name + '.jpg')
    torchvision.utils.save_image(frames, collage_filename)


def _extraction_closure(video_root, frame_root, collage_root):
    """Closure that returns function to extract frames for video list."""
    def func(video_list):
        for video in video_list:
            frame_dir = video.rstrip('.mp4')
            frame_path = os.path.join(frame_root, frame_dir)
            os.makedirs(frame_path, exist_ok=True)
            extract_frames(video, video_root, frame_root)
            make_collage(frame_path, collage_root)
    return func


def extraction_closure(video_root, frame_root):
    """Closure that returns function to extract frames for video list."""
    def func(video_list):
        for video in video_list:
            frame_dir = video.rstrip('.mp4')
            frame_path = os.path.join(frame_root, frame_dir)
            os.makedirs(frame_path, exist_ok=True)
            extract_frames(video, video_root, frame_root)
    return func


def videos_to_frames(video_root, frame_root, num_threads=100):
    """videos_to_frames."""
    categories = os.listdir(video_root)
    videos = [[os.path.join(cat, v)
               for v in os.listdir(os.path.join(video_root, cat))]
              for cat in categories]

    # func = extraction_closure(video_root, frame_root)
    func = functools.partial(extract_frames, video_root=video_root, frame_root=frame_root)
    pool = Pool(num_threads)
    pool.map(func, videos)


def frames_to_collages(frame_root, collage_root, num_threads=100):
    categories = os.listdir(frame_root)
    for cat in categories:
        os.makedirs(os.path.join(collage_root, cat), exist_ok=True)
    # frame_dirs = [
        # [os.path.join(cat, f)
        #  for f in os.listdir(os.path.join(frame_root, cat))
        #  if not os.path.exists(os.path.join(collage_root, cat, f'{f}.jpg'))]
        # for cat in categories]
    frame_dirs = [
        [os.path.join(cat, f)
         for f in os.listdir(os.path.join(frame_root, cat))]
        for cat in categories]

    func = collages_closure(frame_root, collage_root)
    pool = Pool(num_threads)
    pool.map(func, frame_dirs)


def get_info(filename):
    try:
        probe = ffmpeg.probe(filename)
    except ffmpeg.Error as e:
        print(e.stderr, file=sys.stderr)
        sys.exit(1)

    video_stream = next((stream for stream in probe['streams']
                         if stream['codec_type'] == 'video'), None)
    if video_stream is None:
        print('No video stream found', file=sys.stderr)
        sys.exit(1)

    return {
        'width': int(video_stream['width']),
        'height': int(video_stream['height']),
        'num_frames': int(video_stream['nb_frames']),
        'fps': eval(video_stream['r_frame_rate']),
    }


def get_size(filename):
    info = get_info(filename)
    return info['height'], info['width']


def load_video(filename, fps=25, height=None, width=None):
    if any(x is None for x in (height, width)):
        height, width = get_size(filename)

    out, _ = (
        ffmpeg
        .input(filename)
        .filter('fps', fps=fps, round='up')
        .filter('scale', width, height)
        .output('pipe:', format='rawvideo', pix_fmt='rgb24')
        .run(capture_stdout=True, capture_stderr=True))
    return (
        np
        .frombuffer(out, np.uint8)
        .reshape([-1, height, width, 3]))


def make_grid(tensor, nrow=8):
    """Make a grid of images."""
    tensor = np.array(tensor)
    nmaps = tensor.shape[0]
    xmaps = min(nrow, nmaps)
    ymaps = int(math.ceil(float(nmaps) / xmaps))
    height, width = int(tensor.shape[1]), int(tensor.shape[2])
    grid = np.zeros((height * ymaps, width * xmaps, 3), dtype=np.uint8)
    k = 0
    for y in range(ymaps):
        for x in range(xmaps):
            if k >= nmaps:
                break
            grid[y * height: (y + 1) * height,
                 x * width: (x + 1) * width] = tensor[k]
            k = k + 1
    return grid


def make_collage(video_filename, collage_filename=None,
                 smallest_side_size=320):
    if collage_filename is None:
        collage_filename = video_filename.rstrip('.mp4') + '.jpg'
    size = get_size(video_filename)
    scale = smallest_side_size / min(*size)
    h, w = map(int, [s * scale for s in size])
    video = load_video(video_filename, height=h, width=w)
    montage = make_grid(video)
    im = Image.fromarray(montage)
    im.save(collage_filename)
    print(f'Saving: {collage_filename}')


def _videos_to_collages(args):
    video, video_root, collage_root = args
    video_path = os.path.join(video_root, video)
    collage_name = video.rstrip('.mp4') + '.jpg'
    collage_path = os.path.join(collage_root, collage_name)
    make_collage(video_path, collage_filename=collage_path)


def videos_to_collages(video_root, collage_root, num_workers=100):
    categories = os.listdir(video_root)
    for cat in categories:
        os.makedirs(os.path.join(collage_root, cat), exist_ok=True)
    videos = [(os.path.join(cat, f), video_root, collage_root)
              for cat in categories
              for f in os.listdir(os.path.join(video_root, cat))
              if not os.path.exists(os.path.join(collage_root, cat, f.replace('.mp4', '.jpg')))]

    random.shuffle(videos)
    pool = Pool(num_workers)
    pool.map(_videos_to_collages, videos)


def frames_to_video(input, output, pattern_type='glob', framerate=30,
<<<<<<< HEAD
                    vcodec='mpeg4'):
    (
        ffmpeg
        .input(input, pattern_type=pattern_type, framerate=framerate)
        .output(output, vcodec=vcodec)
        .global_args('-loglevel', 'error', '-n')
        .run()
    )
=======
                    vcodec='libx264'):
    (
        ffmpeg
        .input(input, pattern_type=pattern_type, framerate=framerate)
        .output(output, vcodec=vcodec, )
        .global_args('-loglevel', 'error', '-n')
        .run()
    )
>>>>>>> eb1dc574
<|MERGE_RESOLUTION|>--- conflicted
+++ resolved
@@ -318,16 +318,6 @@
 
 
 def frames_to_video(input, output, pattern_type='glob', framerate=30,
-<<<<<<< HEAD
-                    vcodec='mpeg4'):
-    (
-        ffmpeg
-        .input(input, pattern_type=pattern_type, framerate=framerate)
-        .output(output, vcodec=vcodec)
-        .global_args('-loglevel', 'error', '-n')
-        .run()
-    )
-=======
                     vcodec='libx264'):
     (
         ffmpeg
@@ -335,5 +325,4 @@
         .output(output, vcodec=vcodec, )
         .global_args('-loglevel', 'error', '-n')
         .run()
-    )
->>>>>>> eb1dc574
+    )